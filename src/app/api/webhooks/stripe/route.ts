import { NextResponse } from 'next/server';
import Stripe from 'stripe';
import { updatePlanPriceInDb, updateStripeConnectStatus } from '@/server/domains/subscriptions/db';
import { createClient } from '@supabase/supabase-js';
import { Database } from '@/../supabase/types';
import { revalidatePath } from 'next/cache';
import { trackActivity } from '@/api/activity-log/actions';

// Configure this API route to use Node.js Runtime for email functionality
export const runtime = 'nodejs';

// Simple GET endpoint for testing
export async function GET() {
  return new NextResponse(JSON.stringify({ 
    status: 'Webhook endpoint is working',
    timestamp: new Date().toISOString()
  }), {
    status: 200,
    headers: { 'Content-Type': 'application/json' },
  });
}

// Extended interface for Stripe Subscription with period fields
type StripeSubscriptionWithPeriod = {
  current_period_start: number;
  current_period_end: number;
} & Stripe.Subscription

// Initialize Stripe with the secret key
const stripe = new Stripe(process.env.STRIPE_SECRET_KEY || '', {
  apiVersion: '2023-10-16' as Stripe.LatestApiVersion,
});

// Create a direct client using service role key for admin access
function createAdminClient() {
  if (!process.env.NEXT_PUBLIC_SUPABASE_URL) {
    throw new Error('Missing NEXT_PUBLIC_SUPABASE_URL');
  }

  const supabaseUrl = process.env.NEXT_PUBLIC_SUPABASE_URL;
  const supabaseServiceKey = process.env.SUPABASE_SERVICE_ROLE_KEY || 
                            process.env.NEXT_PUBLIC_SUPABASE_ANON_KEY;

  if (!supabaseServiceKey) {
    throw new Error('Missing Supabase service role key');
  }

  return createClient<Database>(supabaseUrl, supabaseServiceKey);
}

// Webhook endpoint for Stripe events
export async function POST(request: Request) {
  const payload = await request.text();
  const sig = request.headers.get('stripe-signature');

  console.log(`[Webhook] 📥 Received Stripe webhook`);

  if (!sig) {
    console.error('[Webhook] ❌ No Stripe signature found');
    return new Response('No Stripe signature', { status: 400 });
  }

  if (!process.env.STRIPE_WEBHOOK_SECRET) {
    console.error('[Webhook] ❌ Missing STRIPE_WEBHOOK_SECRET');
    return new Response('Webhook secret not configured', { status: 500 });
  }

  let event: Stripe.Event;

  try {
    event = stripe.webhooks.constructEvent(
      payload,
      sig,
      process.env.STRIPE_WEBHOOK_SECRET
    );
    console.log(`[Webhook] ✅ Verified Stripe signature for event: ${event.type}`);
  } catch (err) {
    console.error('[Webhook] ❌ Invalid Stripe signature:', err instanceof Error ? err.message : err);
    return new Response('Invalid signature', { status: 400 });
  }

  console.log(`[Webhook] 🔄 Processing event type: ${event.type}`);

  try {
    switch (event.type) {
      case 'price.updated':
        await handlePriceUpdated(event.data.object as Stripe.Price);
        break;
      
      case 'checkout.session.completed':
        await handleCheckoutSessionCompleted(event.data.object as Stripe.Checkout.Session);
        break;
        
      case 'customer.subscription.created':
      case 'customer.subscription.updated':
        await handleSubscriptionChange(event.data.object as Stripe.Subscription);
        break;
        
      case 'customer.subscription.deleted':
        await handleSubscriptionCancelled(event.data.object as Stripe.Subscription);
        break;
        
      case 'customer.created':
      case 'customer.updated':
        await handleCustomerChange(event.data.object as Stripe.Customer);
        break;
        
      // Stripe Connect account events
      case 'account.updated':
        await handleAccountUpdated(event.data.object as Stripe.Account);
        break;
        
      case 'capability.updated':
        await handleCapabilityUpdated(event.data.object as Stripe.Capability);
        break;
        
      case 'person.updated':
        await handlePersonUpdated(event.data.object as Stripe.Person);
        break;
        
      // Payment Intent events for our uncaptured payment flow
      case 'payment_intent.requires_action':
        await handlePaymentIntentRequiresAction(event.data.object as Stripe.PaymentIntent);
        break;
        
      case 'payment_intent.payment_failed':
        await handlePaymentIntentFailed(event.data.object as Stripe.PaymentIntent);
        break;
        
      case 'payment_intent.canceled':
        await handlePaymentIntentCanceled(event.data.object as Stripe.PaymentIntent);
        break;
        
      case 'payment_intent.succeeded':
        await handlePaymentIntentSucceeded(event.data.object as Stripe.PaymentIntent);
        break;
        
      // Handle manual payment captures from Stripe dashboard
      case 'charge.succeeded':
        await handleChargeSucceeded(event.data.object as Stripe.Charge);
        break;
        
      case 'charge.captured':
        await handleChargeCaptured(event.data.object as Stripe.Charge);
        break;
        
      // Handle refunds created through Stripe dashboard
      case 'charge.dispute.created':
      case 'charge.refunded':
        console.log(`[Webhook] 💰 Handling charge refund event`);
        await handleChargeRefunded(event.data.object as Stripe.Charge);
        break;
        
      // Handle refund events from our refund system
      case 'refund.created':
      case 'refund.failed':
      case 'refund.updated':
        console.log(`[Webhook] 💰 Handling refund event: ${event.type}`);
        await handleRefundEvent(event.data.object as Stripe.Refund);
        break;
        
      // Setup Intent events for saving payment methods
      case 'setup_intent.succeeded':
        await handleSetupIntentSucceeded(event.data.object as Stripe.SetupIntent);
        break;
        
      case 'setup_intent.setup_failed':
        await handleSetupIntentFailed(event.data.object as Stripe.SetupIntent);
        break;
        
      // Session events
      case 'checkout.session.expired':
        await handleCheckoutSessionExpired(event.data.object as Stripe.Checkout.Session);
        break;
        
      // Events we don't need to handle (created by our own API calls)
      case 'price.created':
      case 'product.created':
        console.log(`Ignoring ${event.type} - handled synchronously by our app`);
        break;
        
      case 'payment_intent.amount_capturable_updated':
        await handlePaymentIntentCapturableUpdated(event.data.object as Stripe.PaymentIntent);
        break;
        
      default:
        console.log(`[Webhook] ℹ️ Unhandled event type: ${event.type}`);
    }

    console.log(`[Webhook] ✅ Successfully processed webhook event: ${event.type}`);
    return new Response('Processed', { status: 200 });
  } catch (error) {
    console.error(`[Webhook] ❌ Error processing webhook:`, {
      eventType: event.type,
      error: error instanceof Error ? error.message : 'Unknown error',
      stack: error instanceof Error ? error.stack : undefined
    });
    return new Response('Error processing webhook', { status: 500 });
  }
}

// Handle price.updated event
async function handlePriceUpdated(price: Stripe.Price) {
  console.log(`Price updated: ${price.id}`);
  
  // Make sure we have a unit_amount
  if (!price.unit_amount) {
    console.error(`Price ${price.id} has no unit_amount`);
    return;
  }
  
  // Convert unit_amount from cents to dollars (for database)
  const newPriceInDollars = price.unit_amount / 100;
  
  // Update the price in our database
  const updatedPlan = await updatePlanPriceInDb(price.id, newPriceInDollars);
  
  if (updatedPlan) {
    console.log(`Successfully updated price for plan: ${updatedPlan.name} to $${newPriceInDollars}`);
  } else {
    console.error(`No subscription plan found with stripe_price_id: ${price.id}`);
  }
}

// Handle customer created or updated event
async function handleCustomerChange(customer: Stripe.Customer) {
  // Get the user ID from metadata
  const userId = customer.metadata?.userId;
  
  // Skip if no userId in metadata
  if (!userId) return;
  
  try {
    const supabase = createAdminClient();
    
    // Check if customer already exists in our database
    const { data: existingCustomer, error: findError } = await supabase
      .from('customers')
      .select('id')
      .eq('user_id', userId)
      .single();
      
    if (findError && findError.code !== 'PGRST116') { // Not 'not found' error
      console.error(`Error checking for existing customer: ${findError.message}`);
      return;
    }
    
    if (existingCustomer) {
      // Update existing customer
      const { error: updateError } = await supabase
        .from('customers')
        .update({ stripe_customer_id: customer.id })
        .eq('user_id', userId);
        
      if (updateError) {
        console.error(`Error updating customer: ${updateError.message}`);
      }
    } else {
      // Create new customer record
      const { error: insertError } = await supabase
        .from('customers')
        .insert({
          user_id: userId,
          stripe_customer_id: customer.id
        });
        
      if (insertError) {
        console.error(`Error creating customer record: ${insertError.message}`);
      }
    }
    
    // Update user name in our database if provided by Stripe
    if (customer.name) {
      const nameParts = customer.name.split(' ');
      const firstName = nameParts[0] || '';
      const lastName = nameParts.slice(1).join(' ') || '';
      
      if (firstName || lastName) {
        const updateData: Record<string, string> = {};
        if (firstName) updateData.first_name = firstName;
        if (lastName) updateData.last_name = lastName;
        
        const { error: userUpdateError } = await supabase
          .from('users')
          .update(updateData)
          .eq('id', userId);
          
        if (userUpdateError) {
          console.error(`Error updating user data: ${userUpdateError.message}`);
        }
      }
    }
  } catch (error) {
    console.error('Error handling customer change:', error);
  }
}

// Helper function to create subscription record
async function createSubscriptionRecord(
  supabase: ReturnType<typeof createAdminClient>, 
  profileId: string, 
  planId: string, 
  subscriptionId: string
) {
  // Get the Stripe subscription
  console.log('Retrieving Stripe subscription...');
  const subscription = await stripe.subscriptions.retrieve(subscriptionId);
  console.log('Stripe subscription retrieved:', subscription.status);
  
  // Create or update subscription record
  const startDate = new Date();
  const endDate = new Date(((subscription as unknown) as StripeSubscriptionWithPeriod).current_period_end * 1000);
  
  console.log('Subscription dates:', { startDate, endDate });
  
  // Check if subscription record already exists
  console.log('Checking for existing subscription record...');
  const { data: existingSub } = await supabase
    .from('professional_subscriptions')
    .select('id')
    .eq('stripe_subscription_id', subscriptionId)
    .single();
    
  console.log('Existing subscription check:', existingSub);
    
  if (existingSub) {
    // Update existing subscription
    console.log('Updating existing subscription record...');
    const { error: subUpdateError } = await supabase
      .from('professional_subscriptions')
      .update({
        status: 'active',
        start_date: startDate.toISOString(),
        end_date: endDate.toISOString(),
        updated_at: new Date().toISOString()
      })
      .eq('id', existingSub.id);
      
    console.log('Subscription update result:', { subUpdateError });
  } else {
    // Create new subscription record
    console.log('Creating new subscription record...');
    const { error: subInsertError } = await supabase
      .from('professional_subscriptions')
      .insert({
        professional_profile_id: profileId,
        subscription_plan_id: planId,
        status: 'active',
        start_date: startDate.toISOString(),
        end_date: endDate.toISOString(),
        stripe_subscription_id: subscriptionId
      });
      
    console.log('Subscription insert result:', { subInsertError });
  }
}

// Handle checkout.session.completed event
async function handleCheckoutSessionCompleted(session: Stripe.Checkout.Session) {
  console.log('=== CHECKOUT SESSION COMPLETED ===');
  console.log('Session ID:', session.id);
  console.log('Session mode:', session.mode);
  console.log('Session metadata:', session.metadata);
  
  // Handle subscription checkout sessions
  if (session.mode === 'subscription') {
    console.log('Processing subscription checkout session...');
    await handleSubscriptionCheckout(session);
    return;
  }
  
  // Handle booking payment checkout sessions (payment or setup mode)
  if (session.mode === 'payment' || session.mode === 'setup') {
    console.log('Processing booking payment checkout session...');
    await handleBookingPaymentCheckout(session);
    return;
  }
  
  console.log('Unknown session mode:', session.mode);
}

// Handle subscription checkout (existing logic)
async function handleSubscriptionCheckout(session: Stripe.Checkout.Session) {
  const userId = session.client_reference_id;
  
  if (!userId) {
    console.error('Missing user ID in checkout session');
    return;
  }
  
  // Update user's subscription status in the database
  try {
    const supabase = createAdminClient();
    
    // Get subscription and customer information
    const subscriptionId = session.subscription as string;
    const customerId = session.customer as string;
    const planId = session.metadata?.planId;
    
    console.log('Subscription ID:', subscriptionId);
    console.log('Customer ID:', customerId);
    console.log('Plan ID:', planId);
    
    if (!subscriptionId || !customerId || !planId) {
      console.error('Missing required data in checkout session:', {
        subscriptionId,
        customerId,
        planId,
        metadata: session.metadata
      });
      return;
    }
    
    // Check if the user exists in professional_profiles
    const { data: profileData, error: profileError } = await supabase
      .from('professional_profiles')
      .select('id')
      .eq('user_id', userId)
      .single();
    
    console.log('Professional profile lookup result:', { profileData, profileError });
    
    if (profileError || !profileData) {
      console.log('Professional profile not found, creating one...');
      
      // First, ensure the user has the professional role
      const { data: roleData } = await supabase
        .from('roles')
        .select('id')
        .eq('name', 'professional')
        .single();
        
      if (roleData) {
        // Update user role to professional if not already
        await supabase
          .from('users')
          .update({ role_id: roleData.id })
          .eq('id', userId);
      }
      
      // Create professional profile
      const { data: newProfileData, error: createProfileError } = await supabase
        .from('professional_profiles')
        .insert({
          user_id: userId,
          is_subscribed: false
        })
        .select('id')
        .single();
        
      if (createProfileError) {
        console.error(`Error creating professional profile: ${createProfileError.message}`);
        return;
      }
      
      console.log('Created new professional profile:', newProfileData);
      
      // Use the newly created profile
      const profileId = newProfileData.id;
      
      // Update professional profile subscription status
      console.log('Updating professional profile subscription status...');
      const { error: updateError } = await supabase
        .from('professional_profiles')
        .update({
          is_subscribed: true,
          updated_at: new Date().toISOString()
        })
        .eq('id', profileId);
      
      console.log('Profile update result:', { updateError });
      
      if (updateError) {
        console.error(`Error updating professional profile: ${updateError.message}`);
        return;
      }
      
      // Continue with subscription creation using the new profile ID
      await createSubscriptionRecord(supabase, profileId, planId, subscriptionId);
    } else {
      // Existing logic for when profile exists
      // Update professional profile subscription status
      console.log('Updating professional profile subscription status...');
      const { error: updateError } = await supabase
        .from('professional_profiles')
        .update({
          is_subscribed: true,
          updated_at: new Date().toISOString()
        })
        .eq('id', profileData.id);
      
      console.log('Profile update result:', { updateError });
      
      if (updateError) {
        console.error(`Error updating professional profile: ${updateError.message}`);
        return;
      }
      
      // Continue with subscription creation using the existing profile ID
      await createSubscriptionRecord(supabase, profileData.id, planId, subscriptionId);
    }
    
    // Store customer record
    console.log('Saving customer record...');
    await saveOrUpdateCustomer(userId, customerId);
    
    console.log(`Successfully updated subscription status for user: ${userId}`);
    console.log('=== END SUBSCRIPTION CHECKOUT PROCESSING ===');
  } catch (error) {
    console.error('Error updating subscription status:', error);
  }
}

// Handle booking payment checkout
async function handleBookingPaymentCheckout(session: Stripe.Checkout.Session) {
  const supabase = createAdminClient();
  const bookingId = session.metadata?.booking_id;
  
  if (!bookingId) {
    console.error('❌ No booking ID found in session metadata');
    return;
  }

  // Check payment flow type
  const paymentFlow = session.metadata?.payment_flow;
  
  // Handle split payment flow
  if (paymentFlow === 'split_service_fee_and_amount' && session.payment_intent && typeof session.payment_intent === 'object') {
    // For split payments, the payment intent should be uncaptured (requires_capture status)
    const paymentIntent = session.payment_intent;
    if (paymentIntent.status === 'requires_capture') {
      console.log('🔍 Processing split payment - partially capturing service fee, leaving service amount uncaptured');
      await handleSplitPaymentPartialCapture(session, bookingId);
    } else {
      console.log('⚠️ Split payment intent has unexpected status:', paymentIntent.status);
    }
  }
  
  // Handle immediate service fee only flow (cash payments)
  if (paymentFlow === 'immediate_service_fee_only') {
    console.log('🔍 Processing immediate service fee only payment for cash booking');
    
    try {
      // Get appointment timing
      const { data: appointmentData, error: appointmentError } = await supabase
        .from('appointments')
        .select('start_time, end_time')
        .eq('booking_id', bookingId)
        .single();

      if (appointmentError || !appointmentData) {
        console.error('❌ Error fetching appointment data:', appointmentError);
        return;
      }

      // Calculate payment schedule
      const { data: scheduleData, error: scheduleError } = await supabase
        .rpc('calculate_payment_schedule', {
          appointment_start_time: appointmentData.start_time,
          appointment_end_time: appointmentData.end_time
        });

      if (scheduleError || !scheduleData || !Array.isArray(scheduleData) || scheduleData.length === 0) {
        console.error('❌ Error calculating payment schedule:', scheduleError);
        return;
      }

      const captureDate = scheduleData[0]?.capture_date;
      if (!captureDate) {
        console.error('❌ No capture date returned in schedule data');
        return;
      }

      console.log('📅 Payment schedule calculated:', scheduleData);

      // Update booking payment with schedule
      const { error: updateError } = await supabase
        .from('booking_payments')
        .update({
          capture_scheduled_for: captureDate,
          pre_auth_placed_at: new Date().toISOString(),
          authorization_expires_at: new Date(Date.now() + 7 * 24 * 60 * 60 * 1000).toISOString(), // 7 days from now
          status: 'authorized'
        })
        .eq('booking_id', bookingId);

      if (updateError) {
        console.error('❌ Error updating booking payment schedule:', updateError);
        return;
      }

      console.log('✅ Updated booking payment with schedule:', {
        bookingId,
        captureScheduledFor: captureDate
      });
    } catch (error) {
      console.error('❌ Error processing immediate service fee only payment:', error);
    }
  }
}

// Helper function to save or update customer record
async function saveOrUpdateCustomer(userId: string, customerId: string) {
  try {
    const supabase = createAdminClient();
    
    // Check if customer already exists
    const { data: existingCustomer } = await supabase
      .from('customers')
      .select('id')
      .eq('user_id', userId)
      .single();
      
    if (existingCustomer) {
      // Update existing customer
      await supabase
        .from('customers')
        .update({ stripe_customer_id: customerId })
        .eq('user_id', userId);
    } else {
      // Create new customer
      await supabase
        .from('customers')
        .insert({
          user_id: userId,
          stripe_customer_id: customerId
        });
    }
  } catch (error) {
    console.error('Error saving customer record:', error);
  }
}

// Handle subscription created or updated event
async function handleSubscriptionChange(subscription: Stripe.Subscription) {
  console.log('=== SUBSCRIPTION CHANGE ===');
  console.log('Subscription ID:', subscription.id);
  console.log('Status:', subscription.status);
  console.log('Cancel at period end:', subscription.cancel_at_period_end);
  
  // Get metadata to find the user
  const userId = subscription.metadata?.userId;
  if (!userId) {
    // Try to look up by customer ID
    await updateSubscriptionByCustomerId(
      subscription.customer as string,
      subscription.id,
      subscription.status === 'active',
      subscription.cancel_at_period_end
    );
    return;
  }
  
  // Update the subscription directly with the user ID
  await updateUserSubscription(
    userId,
    subscription.id,
    subscription.status === 'active',
    subscription.cancel_at_period_end
  );
}

// Handle subscription cancelled event
async function handleSubscriptionCancelled(subscription: Stripe.Subscription) {
  // Get metadata to find the user
  const userId = subscription.metadata?.userId;
  if (!userId) {
    // Try to look up by customer ID
    await updateSubscriptionByCustomerId(
      subscription.customer as string,
      subscription.id,
      false,
      subscription.cancel_at_period_end
    );
    return;
  }
  
  // Update the subscription directly with the user ID
  await updateUserSubscription(
    userId,
    subscription.id,
    false,
    subscription.cancel_at_period_end
  );
}

// Helper function to update subscription by customer ID
async function updateSubscriptionByCustomerId(
  customerId: string,
  subscriptionId: string,
  isActive: boolean,
  cancelAtPeriodEnd: boolean | null
) {
  try {
    const supabase = createAdminClient();
    
    // Find the user by customer ID
    const { data, error } = await supabase
      .from('customers')
      .select('user_id')
      .eq('stripe_customer_id', customerId)
      .single();
    
    if (error || !data) {
      console.error(`No user found with customer ID: ${customerId}`);
      return;
    }
    
    // Update the user's subscription
    await updateUserSubscription(data.user_id, subscriptionId, isActive, cancelAtPeriodEnd);
  } catch (error) {
    console.error('Error updating subscription by customer ID:', error);
  }
}

// Helper function to update a user's subscription
async function updateUserSubscription(
  userId: string,
  subscriptionId: string,
  isActive: boolean,
  cancelAtPeriodEnd: boolean | null
) {
  try {
    const supabase = createAdminClient();
    
    // Update professional profile subscription status
    const { error: profileError } = await supabase
      .from('professional_profiles')
      .update({
        is_subscribed: isActive,
        updated_at: new Date().toISOString()
      })
      .eq('user_id', userId);
    
    if (profileError) {
      console.error(`Error updating profile for user ${userId}: ${profileError.message}`);
    }
    
    // Get professional profile ID
    const { data: profileData } = await supabase
      .from('professional_profiles')
      .select('id')
      .eq('user_id', userId)
      .single();
      
    if (!profileData) {
      console.error(`No professional profile found for user: ${userId}`);
      return;
    }
    
    // Get subscription details if active
    if (isActive) {
      try {
        const stripeSubscription = await stripe.subscriptions.retrieve(subscriptionId);
        const endDate = new Date(((stripeSubscription as unknown) as StripeSubscriptionWithPeriod).current_period_end * 1000);
        
        // Get price ID to find our plan
        const priceId = stripeSubscription.items.data[0]?.price.id;
        
        if (priceId) {
          // Find subscription plan by stripe_price_id
          const { data: planData } = await supabase
            .from('subscription_plans')
            .select('id')
            .eq('stripe_price_id', priceId)
            .single();
          
          // Update subscription in database
          if (planData) {
            // Check if record exists
            const { data: existingSub } = await supabase
              .from('professional_subscriptions')
              .select('id')
              .eq('stripe_subscription_id', subscriptionId)
              .single();
              
            if (existingSub) {
              // Update existing record
              await supabase
                .from('professional_subscriptions')
                .update({
                  status: 'active',
                  end_date: endDate.toISOString(),
                  cancel_at_period_end: cancelAtPeriodEnd || false,
                  updated_at: new Date().toISOString()
                })
                .eq('id', existingSub.id);
            } else {
              // Create new record
              await supabase
                .from('professional_subscriptions')
                .insert({
                  professional_profile_id: profileData.id,
                  subscription_plan_id: planData.id,
                  status: 'active',
                  start_date: new Date().toISOString(),
                  end_date: endDate.toISOString(),
                  stripe_subscription_id: subscriptionId,
                  cancel_at_period_end: cancelAtPeriodEnd || false
                });
            }
          }
        }
      } catch (stripeError) {
        console.error(`Error retrieving subscription from Stripe: ${stripeError}`);
      }
    } else {
      // Update subscription status to cancelled
      const { error: subError } = await supabase
        .from('professional_subscriptions')
        .update({
          status: 'cancelled',
          cancel_at_period_end: false, // Reset when actually cancelled
          updated_at: new Date().toISOString()
        })
        .eq('stripe_subscription_id', subscriptionId);
        
      if (subError) {
        console.error(`Error updating subscription: ${subError.message}`);
      }
    }
    
    console.log(`Successfully ${isActive ? 'activated' : 'deactivated'} subscription for user: ${userId}`);
  } catch (error) {
    console.error('Error updating user subscription:', error);
  }
}

// Handle Stripe Connect account updates
async function handleAccountUpdated(account: Stripe.Account) {
  console.log(`Account updated: ${account.id}`);
  
  // Get the user ID from metadata
  const userId = account.metadata?.userId;
  
  // Skip if no userId in metadata
  if (!userId) {
    console.log(`No userId in metadata for account: ${account.id}`);
    return;
  }
  
  try {
    // Determine simple status based on account capabilities
    let connectStatus: 'not_connected' | 'pending' | 'complete' = 'pending';
    const wasComplete = account.charges_enabled && account.payouts_enabled;
    
    if (wasComplete) {
      connectStatus = 'complete';
    } else if (!account.details_submitted) {
      connectStatus = 'not_connected';
    }
    
    // Update our database with the latest account status
    const updateResult = await updateStripeConnectStatus(userId, {
      accountId: account.id,
      connectStatus
    });
    
    if (updateResult.success) {
      console.log(`Successfully updated Stripe Connect status for user: ${userId} to ${connectStatus}`);
      
      // If the account just became complete, trigger service synchronization
      if (connectStatus === 'complete') {
        console.log(`Triggering service sync for newly connected account: ${userId}`);
        
        // Import the sync action dynamically to avoid circular dependencies
        const { onSubscriptionChangeAction } = await import('@/server/domains/stripe-services');
        
        try {
          const syncResult = await onSubscriptionChangeAction(userId);
          if (syncResult.success) {
            console.log(`Successfully synced ${syncResult.syncResult?.successCount || 0} services after Stripe Connect completion`);
          } else {
            console.error('Service sync failed after Stripe Connect completion:', syncResult.message);
          }
        } catch (syncError) {
          console.error('Error triggering service sync after Stripe Connect completion:', syncError);
        }
      }
    } else {
      console.error('Failed to update Stripe Connect status:', updateResult.error);
    }
  } catch (error) {
    console.error('Error updating Stripe Connect status:', error);
  }
}

// Handle Stripe Connect capability updates
async function handleCapabilityUpdated(capability: Stripe.Capability) {
  console.log(`Capability updated: ${capability.id} for account: ${capability.account}`);
  
  try {
    // Get the account to find the user ID
    const account = await stripe.accounts.retrieve(capability.account as string);
    const userId = account.metadata?.userId;
    
    if (!userId) {
      console.log(`No userId in metadata for account: ${capability.account}`);
      return;
    }
    
    // Determine if this capability change affects the overall account status
    // We mainly care about card_payments and transfers capabilities
    if (capability.id === 'card_payments' || capability.id === 'transfers') {
      console.log(`Important capability ${capability.id} updated to status: ${capability.status}`);
      
      // Refresh the account status to get the latest capability information
      let connectStatus: 'not_connected' | 'pending' | 'complete' = 'pending';
      
      if (account.charges_enabled && account.payouts_enabled) {
        connectStatus = 'complete';
      } else if (!account.details_submitted) {
        connectStatus = 'not_connected';
      }
      
      // Update our database
      const updateResult = await updateStripeConnectStatus(userId, {
        accountId: account.id,
        connectStatus
      });
      
      if (updateResult.success) {
        console.log(`Updated Stripe Connect status after capability change: ${userId} to ${connectStatus}`);
        
        // If the account just became complete due to capability approval, trigger service sync
        if (connectStatus === 'complete') {
          console.log(`Triggering service sync after capability completion: ${userId}`);
          
          try {
            const { onSubscriptionChangeAction } = await import('@/server/domains/stripe-services');
            const syncResult = await onSubscriptionChangeAction(userId);
            
            if (syncResult.success) {
              console.log(`Successfully synced ${syncResult.syncResult?.successCount || 0} services after capability completion`);
            } else {
              console.error('Service sync failed after capability completion:', syncResult.message);
            }
          } catch (syncError) {
            console.error('Error triggering service sync after capability completion:', syncError);
          }
        }
      } else {
        console.error('Failed to update Stripe Connect status after capability change:', updateResult.error);
      }
    } else {
      console.log(`Capability ${capability.id} updated but not critical for our app`);
    }
  } catch (error) {
    console.error('Error handling capability update:', error);
  }
}

// Handle Stripe Connect person updates
async function handlePersonUpdated(person: Stripe.Person) {
  console.log(`Person updated: ${person.id} for account: ${person.account}`);
  
  try {
    // Get the account to find the user ID
    const account = await stripe.accounts.retrieve(person.account as string);
    const userId = account.metadata?.userId;
    
    if (!userId) {
      console.log(`No userId in metadata for account: ${person.account}`);
      return;
    }
    
    // Log person verification status for debugging
    console.log(`Person verification status: ${JSON.stringify(person.verification)}`);
    
    // We could potentially update our database with person verification status
    // For now, we'll just log it as it's mainly informational
    // The main account status is handled by account.updated events
    
    console.log(`Person update processed for user: ${userId}`);
  } catch (error) {
    console.error('Error handling person update:', error);
  }
}

// Handle payment intent requiring action (3D Secure)
async function handlePaymentIntentRequiresAction(paymentIntent: Stripe.PaymentIntent) {
  console.log(`Payment intent ${paymentIntent.id} requires action`);
  
  const bookingId = paymentIntent.metadata?.booking_id;
  if (!bookingId) return;
  
  try {
    const supabase = createAdminClient();
    
    // Update payment status to indicate authentication required
    await supabase
      .from('booking_payments')
      .update({
        status: 'pending',
        updated_at: new Date().toISOString()
      })
      .eq('booking_id', bookingId)
      .eq('stripe_payment_intent_id', paymentIntent.id);
      
    console.log(`Updated payment status for booking ${bookingId} - requires action`);
  } catch (error) {
    console.error(`Error updating payment for requires action: ${bookingId}`, error);
  }
}

// Handle failed payment intent
async function handlePaymentIntentFailed(paymentIntent: Stripe.PaymentIntent) {
  console.log(`Payment intent ${paymentIntent.id} failed`);
  
  const bookingId = paymentIntent.metadata?.booking_id;
  if (!bookingId) return;
  
  try {
    const supabase = createAdminClient();
    
    // Delete the pending_payment booking since payment failed
    const { error: deleteError } = await supabase
      .from('bookings')
      .delete()
      .eq('id', bookingId)
      .eq('status', 'pending_payment');
      
    if (deleteError) {
      console.error(`Failed to delete failed booking ${bookingId}:`, deleteError);
      
      // Fallback: update payment status to failed
      await supabase
        .from('booking_payments')
        .update({
          status: 'failed',
          updated_at: new Date().toISOString()
        })
        .eq('booking_id', bookingId)
        .eq('stripe_payment_intent_id', paymentIntent.id);
    } else {
      console.log(`Successfully deleted failed booking ${bookingId} and freed up the time slot`);
    }
    
    // TODO: Send failure notification to client
  } catch (error) {
    console.error(`Error handling failed payment intent: ${bookingId}`, error);
  }
}

// Handle canceled payment intent
async function handlePaymentIntentCanceled(paymentIntent: Stripe.PaymentIntent) {
  console.log(`Payment intent ${paymentIntent.id} canceled`);
  
  const bookingId = paymentIntent.metadata?.booking_id;
  if (!bookingId) return;
  
  try {
    const supabase = createAdminClient();
    
    // Delete the pending_payment booking since payment was cancelled
    const { error: deleteError } = await supabase
      .from('bookings')
      .delete()
      .eq('id', bookingId)
      .eq('status', 'pending_payment');
      
    if (deleteError) {
      console.error(`Failed to delete cancelled booking ${bookingId}:`, deleteError);
      
      // Fallback: update booking status to cancelled and payment to failed  
      await supabase
        .from('booking_payments')
        .update({
          status: 'failed',
          updated_at: new Date().toISOString()
        })
        .eq('booking_id', bookingId)
        .eq('stripe_payment_intent_id', paymentIntent.id);
        
      await supabase
        .from('bookings')
        .update({
          status: 'cancelled',
          updated_at: new Date().toISOString()
        })
        .eq('id', bookingId);
    } else {
      console.log(`Successfully deleted cancelled booking ${bookingId} and freed up the time slot`);
    }
  } catch (error) {
    console.error(`Error handling cancelled payment intent: ${bookingId}`, error);
  }
}

// Handle successful payment intent
async function handlePaymentIntentSucceeded(paymentIntent: Stripe.PaymentIntent) {
  console.log(`Payment intent ${paymentIntent.id} succeeded`);
  
  const bookingId = paymentIntent.metadata?.booking_id;
  if (!bookingId) {
    console.log(`No booking_id in payment intent metadata, checking database for payment intent ${paymentIntent.id}`);
    return await handlePaymentCaptureByPaymentIntentId(paymentIntent.id);
  }
  
  try {
    const supabase = createAdminClient();
    
    // Update payment status to completed
    await supabase
      .from('booking_payments')
      .update({
        status: 'completed',
        captured_at: new Date().toISOString(),
        updated_at: new Date().toISOString()
      })
      .eq('booking_id', bookingId)
      .eq('stripe_payment_intent_id', paymentIntent.id);
      
    console.log(`Updated payment status for booking ${bookingId} - completed`);
  } catch (error) {
    console.error(`Error updating payment for success: ${bookingId}`, error);
  }
}

// Handle charge succeeded (for manual captures via Stripe dashboard)
async function handleChargeSucceeded(charge: Stripe.Charge) {
  console.log(`Charge ${charge.id} succeeded`);
  
  // If charge is associated with a payment intent, use the payment intent ID
  if (charge.payment_intent) {
    const paymentIntentId = typeof charge.payment_intent === 'string' 
      ? charge.payment_intent 
      : charge.payment_intent.id;
    
    console.log(`Charge ${charge.id} is associated with payment intent ${paymentIntentId}`);
    return await handlePaymentCaptureByPaymentIntentId(paymentIntentId);
  }
  
  console.log(`Charge ${charge.id} has no associated payment intent, skipping`);
}

// Handle charge captured (for cancellation fee charges)
async function handleChargeCaptured(charge: Stripe.Charge) {
  console.log(`Charge ${charge.id} captured`);
  
  // Check if this is a cancellation fee charge
  if (charge.metadata?.payment_type === 'cancellation_fee') {
    const bookingId = charge.metadata?.booking_id;
    console.log(`✅ Cancellation fee charge captured for booking ${bookingId}: $${charge.amount/100}`);
    
    // We don't need to update booking payment status here since the cancellation
    // logic already handles the database updates. This is just for logging purposes.
    return;
  }
  
  // For other charges, use the existing payment intent handler
  if (charge.payment_intent) {
    const paymentIntentId = typeof charge.payment_intent === 'string' 
      ? charge.payment_intent 
      : charge.payment_intent.id;
    
    console.log(`Charge ${charge.id} captured - associated with payment intent ${paymentIntentId}`);
    return await handlePaymentCaptureByPaymentIntentId(paymentIntentId);
  }
  
  console.log(`Charge ${charge.id} has no associated payment intent, skipping`);
}

// Helper function to handle payment captures by payment intent ID (for manual captures)
async function handlePaymentCaptureByPaymentIntentId(paymentIntentId: string) {
  try {
    const supabase = createAdminClient();
    
    // Find the booking payment by stripe payment intent ID
    const { data: payment, error: findError } = await supabase
      .from('booking_payments')
      .select('id, booking_id, status, captured_at')
      .eq('stripe_payment_intent_id', paymentIntentId)
      .single();
    
    if (findError || !payment) {
      console.log(`No booking payment found for payment intent ${paymentIntentId}`);
      return;
    }
    
    // Only update if payment hasn't been captured already
    if (payment.status === 'completed' && payment.captured_at) {
      console.log(`Payment for booking ${payment.booking_id} already captured, skipping`);
      return;
    }
    
    // Update payment status to completed
    const { error: updateError } = await supabase
      .from('booking_payments')
      .update({
        status: 'completed',
        captured_at: new Date().toISOString(),
        updated_at: new Date().toISOString()
      })
      .eq('id', payment.id);
    
    if (updateError) {
      console.error(`Error updating payment status for ${payment.booking_id}:`, updateError);
      return;
    }
    
    console.log(`✅ Successfully updated payment status for booking ${payment.booking_id} - manually captured via Stripe dashboard`);
    
    // Payment confirmation emails have been removed
    console.log(`ℹ️ Payment confirmation emails are no longer sent for booking: ${payment.booking_id}`);
  } catch (error) {
    console.error(`Error handling manual capture for payment intent ${paymentIntentId}:`, error);
  }
}

// Handle charge refunded (manual refunds via Stripe dashboard)
async function handleChargeRefunded(charge: Stripe.Charge) {
  console.log(`[Webhook] 💰 Charge ${charge.id} refunded`);
  console.log(`[Webhook] Refund details:`, {
    chargeId: charge.id,
    amount: charge.amount,
    amountRefunded: charge.amount_refunded,
    refundReason: charge.refunds?.data[0]?.reason,
    refundStatus: charge.refunds?.data[0]?.status,
    metadata: charge.metadata
  });
  
  // If charge is associated with a payment intent, use the payment intent ID
  if (charge.payment_intent) {
    const paymentIntentId = typeof charge.payment_intent === 'string' 
      ? charge.payment_intent 
      : charge.payment_intent.id;
    
    console.log(`[Webhook] Charge ${charge.id} refunded - associated with payment intent ${paymentIntentId}`);
    
    try {
      const supabase = createAdminClient();
      
      // Find the booking payment by stripe payment intent ID
      const { data: payment, error: findError } = await supabase
        .from('booking_payments')
        .select('id, booking_id, status, amount, deposit_amount, service_fee')
        .eq('stripe_payment_intent_id', paymentIntentId)
        .single();
      
      if (findError || !payment) {
        console.log(`[Webhook] ❌ No booking payment found for refunded payment intent ${paymentIntentId}`);
        return;
      }

      console.log(`[Webhook] Found booking payment:`, {
        bookingId: payment.booking_id,
        paymentId: payment.id,
        currentStatus: payment.status,
        originalAmount: payment.amount,
        depositAmount: payment.deposit_amount,
        serviceFee: payment.service_fee
      });
      
      // Calculate refund amount in dollars from charge data
      const refundAmountDollars = charge.amount_refunded / 100;
      const refundReason = charge.refunds?.data[0]?.reason || 'Manual refund via Stripe dashboard';

      // Update payment status to refunded with complete refund information
      const { error: updateError } = await supabase
        .from('booking_payments')
        .update({
          status: 'refunded',
          refunded_amount: refundAmountDollars,
          refund_reason: refundReason,
          refunded_at: new Date().toISOString(),
          refund_transaction_id: charge.refunds?.data[0]?.id || charge.id,
          updated_at: new Date().toISOString()
        })
        .eq('id', payment.id);
      
      if (updateError) {
        console.error(`[Webhook] ❌ Error updating payment status to refunded for ${payment.booking_id}:`, updateError);
        return;
      }
      
      console.log(`[Webhook] ✅ Updated payment status to refunded for booking ${payment.booking_id} - Amount: $${refundAmountDollars}`);
      
      // Also update booking status to cancelled if not already
      const { error: bookingError } = await supabase
        .from('bookings')
        .update({
          status: 'cancelled',
          updated_at: new Date().toISOString()
        })
        .eq('id', payment.booking_id)
        .neq('status', 'cancelled'); // Only update if not already cancelled
      
      if (bookingError) {
        console.error(`[Webhook] ❌ Error updating booking status for ${payment.booking_id}:`, bookingError);
      } else {
        console.log(`[Webhook] ✅ Updated booking status to cancelled for ${payment.booking_id}`);
      }
      
      // Find and update related support request to mark as completed
      const { data: supportRequest, error: supportRequestError } = await supabase
        .from('support_requests')
        .select('id, conversation_id, professional_id')
        .eq('booking_id', payment.booking_id)
        .eq('status', 'in_progress')
        .single();

      if (supportRequest && !supportRequestError) {
        console.log(`[Webhook] Found related support request ${supportRequest.id} for booking ${payment.booking_id}`);
        
        // Update support request to completed/resolved
        const { error: supportUpdateError } = await supabase
          .from('support_requests')
          .update({
            status: 'resolved',
            resolved_at: new Date().toISOString(),
            resolved_by: supportRequest.professional_id,
            refund_amount: refundAmountDollars,
            stripe_refund_id: charge.refunds?.data[0]?.id || null,
            processed_at: new Date().toISOString(),
            resolution_notes: 'Refund processed via Stripe dashboard',
            updated_at: new Date().toISOString()
          })
          .eq('id', supportRequest.id);

        if (supportUpdateError) {
          console.error(`[Webhook] ❌ Error updating support request status:`, supportUpdateError);
        } else {
          console.log(`[Webhook] ✅ Updated support request ${supportRequest.id} to resolved status`);
          
          // Add a message to the conversation about the refund completion
          if (supportRequest.conversation_id && supportRequest.professional_id) {
            const { error: messageError } = await supabase.from('messages').insert({
              conversation_id: supportRequest.conversation_id,
              sender_id: supportRequest.professional_id,
              content: `Refund of $${refundAmountDollars.toFixed(2)} has been successfully processed via Stripe dashboard.`,
              is_read: false,
            });

            if (messageError) {
              console.error('[Webhook] ❌ Error creating refund completion message:', messageError);
            } else {
              console.log('[Webhook] ✅ Added refund completion message to conversation');
            }
          }

          // Revalidate the support request page to refresh the UI
          try {
            revalidatePath(`/support-request/${supportRequest.id}`);
            revalidatePath('/dashboard/support-requests'); // Also refresh the support requests list
            console.log(`[Webhook] ✅ Revalidated support request page paths for ${supportRequest.id}`);
          } catch (revalidateError) {
            console.error('[Webhook] ❌ Error revalidating paths:', revalidateError);
          }
        }
      } else if (supportRequestError && supportRequestError.code !== 'PGRST116') {
        console.error(`[Webhook] ❌ Error checking for support request:`, supportRequestError);
      } else {
        console.log(`[Webhook] ℹ️ No in-progress support request found for booking ${payment.booking_id}`);
      }

      console.log(`[Webhook] ✅ Successfully processed refund for booking ${payment.booking_id}`);
    } catch (error) {
      console.error(`[Webhook] ❌ Error handling refund for payment intent ${paymentIntentId}:`, error);
    }
  } else {
    console.log(`[Webhook] ℹ️ Charge ${charge.id} has no associated payment intent, skipping refund processing`);
  }
}

// Handle refund events from our refund system
async function handleRefundEvent(refund: Stripe.Refund) {
  console.log(`[Webhook] 💰 Processing refund event:`, {
    refundId: refund.id,
    status: refund.status,
    amount: refund.amount,
    reason: refund.reason,
    metadata: refund.metadata,
    payment_intent: refund.payment_intent
  });
  
  try {
    const { handleStripeRefundWebhook } = await import('@/server/domains/refunds/stripe-refund');
    
    console.log(`[Webhook] Processing refund through webhook handler`);
    const result = await handleStripeRefundWebhook(refund);
    
    if (!result.success) {
      console.error(`[Webhook] ❌ Failed to process refund webhook:`, {
        refundId: refund.id,
        error: result.error
      });
      return;
    }
    
    console.log(`[Webhook] ✅ Successfully processed refund webhook:`, {
      refundId: refund.id,
      status: refund.status,
      amount: refund.amount
    });

    // If refund succeeded, try to revalidate related support request pages
    if (refund.status === 'succeeded') {
      try {
        // Try to get support request ID from metadata first
        const supportRequestId = refund.metadata?.support_request_id;
        
        if (supportRequestId) {
          console.log(`[Webhook] Revalidating pages for support request: ${supportRequestId}`);
          revalidatePath(`/support-request/${supportRequestId}`);
          revalidatePath('/dashboard/support-requests');
          console.log(`[Webhook] ✅ Revalidated support request page paths for ${supportRequestId}`);
        } else {
          // If no support request ID in metadata, we need to find it by payment intent
          // For now, we'll just revalidate the general support requests page
          console.log(`[Webhook] No support request ID in metadata, revalidating general pages`);
          revalidatePath('/dashboard/support-requests');
          console.log(`[Webhook] ✅ Revalidated general support request pages`);
        }
      } catch (revalidateError) {
        console.error('[Webhook] ❌ Error revalidating paths in refund event:', revalidateError);
      }
    }
  } catch (error) {
    console.error(`[Webhook] ❌ Error handling refund event:`, {
      refundId: refund.id,
      error: error instanceof Error ? error.message : 'Unknown error'
    });
  }
}

// Handle successful setup intent (saved payment method)
async function handleSetupIntentSucceeded(setupIntent: Stripe.SetupIntent) {
  console.log(`Setup intent ${setupIntent.id} succeeded`);
  
  const bookingId = setupIntent.metadata?.booking_id;
  const customerId = setupIntent.customer as string;
  const paymentMethodId = setupIntent.payment_method as string;
  
  if (!customerId || !bookingId || !paymentMethodId) {
    console.error('Missing required data from setup intent:', { customerId, bookingId, paymentMethodId });
    return;
  }
  
  try {
    const supabase = createAdminClient();
    
    // Get user ID from customer
    const { data: customer } = await supabase
      .from('customers')
      .select('user_id')
      .eq('stripe_customer_id', customerId)
      .single();
      
    if (customer) {
      console.log(`Setup intent succeeded for user ${customer.user_id}, booking ${bookingId} - payment method ${paymentMethodId} saved`);
      
      // Check if this is a deposit setup intent
      const depositAmount = setupIntent.metadata?.deposit_amount;
      const balanceAmount = setupIntent.metadata?.balance_amount;
      const professionalStripeAccountId = setupIntent.metadata?.professional_stripe_account_id;
      
      if (depositAmount && balanceAmount && professionalStripeAccountId) {
        console.log(`🔍 Processing deposit + balance flow - Deposit: $${depositAmount}, Balance: $${balanceAmount}`);
        
        // Get payment method type from metadata to determine balance calculation
        const paymentMethodType = setupIntent.metadata?.payment_method_type;
        const isOnlinePayment = paymentMethodType === 'card';
        
        // Step 1: Immediately charge the deposit
        try {
          const depositPaymentIntent = await stripe.paymentIntents.create({
            amount: parseInt(depositAmount),
            currency: 'usd',
            customer: customerId,
            payment_method: paymentMethodId,
            confirmation_method: 'automatic',
            confirm: true,
            off_session: true,
            // Get service fee and calculate transfer amount for deposit
            transfer_data: {
              amount: parseInt(depositAmount) - 100, // Deposit minus service fee goes to professional
              destination: professionalStripeAccountId
            },
            on_behalf_of: professionalStripeAccountId,
            metadata: {
              booking_id: bookingId,
              payment_type: 'immediate_deposit_via_setup'
            }
          });
          
          console.log(`✅ Deposit charged: $${parseInt(depositAmount)/100} (Payment Intent: ${depositPaymentIntent.id})`);
          
          // Step 2: Check timing to determine if balance payment should be created now or scheduled
          // Get appointment timing from metadata or fetch from database
          const appointmentTiming = setupIntent.metadata?.appointment_timing;
          let shouldPreAuthNow = false;
          
          if (appointmentTiming) {
            // Use pre-calculated timing from metadata
            shouldPreAuthNow = appointmentTiming === 'immediate';
            console.log(`🔍 Using pre-calculated timing: ${shouldPreAuthNow ? 'immediate' : 'scheduled'}`);
          } else {
            // Calculate timing by fetching appointment data
            const { data: appointmentData } = await supabase
              .from('appointments')
              .select('start_time, end_time')
              .eq('booking_id', bookingId)
              .single();
              
            if (appointmentData) {
              const { schedulePaymentAuthorization } = await import('@/server/domains/stripe-payments/stripe-operations');
              const scheduleResult = await schedulePaymentAuthorization(
                bookingId,
                new Date(appointmentData.start_time),
                new Date(appointmentData.end_time)
              );
              shouldPreAuthNow = scheduleResult.shouldPreAuthNow || false;
              console.log(`🔍 Calculated timing: ${shouldPreAuthNow ? 'immediate' : 'scheduled'}`);
            }
          }
          
          // For cash payments: balance = only suite fee (service amount paid in cash)
          // For card payments: balance = full remaining amount (service + tips + suite fee)
          let uncapturedBalanceAmount: number;
          
          if (isOnlinePayment) {
            // Card payment: charge full balance amount
            uncapturedBalanceAmount = parseInt(balanceAmount);
            console.log(`🔍 Card payment - balance amount: $${uncapturedBalanceAmount/100}`);
          } else {
            // Cash payment: only charge suite fee, service amount + tips paid in cash
            uncapturedBalanceAmount = 100; // $1 suite fee in cents
            console.log(`🔍 Cash payment - balance amount (suite fee only): $${uncapturedBalanceAmount/100}`);
          }
          
          if (shouldPreAuthNow) {
            // Appointment ≤6 days: Create uncaptured payment intent immediately
            console.log(`⏰ Appointment ≤6 days - creating uncaptured balance payment immediately`);
            
            const { createUncapturedPaymentIntent } = await import('@/server/domains/stripe-payments/stripe-operations');
            
            const uncapturedResult = await createUncapturedPaymentIntent(
              uncapturedBalanceAmount,
              customerId,
              professionalStripeAccountId,
              {
                booking_id: bookingId,
                payment_type: 'deposit_balance_uncaptured',
                deposit_payment_intent_id: depositPaymentIntent.id
              },
              paymentMethodId
            );
            
            if (uncapturedResult.success && uncapturedResult.paymentIntentId) {
              console.log(`✅ Uncaptured balance payment created: ${uncapturedResult.paymentIntentId}`);
              
              // Update booking payment with both payment intent IDs
              await supabase
                .from('booking_payments')
                .update({
                  deposit_payment_intent_id: depositPaymentIntent.id,
                  stripe_payment_intent_id: uncapturedResult.paymentIntentId,
                  capture_method: 'manual',
                  status: 'deposit_paid_balance_authorized',
                  stripe_payment_method_id: paymentMethodId,
                  balance_amount: uncapturedBalanceAmount / 100,
                  updated_at: new Date().toISOString()
                })
                .eq('booking_id', bookingId);
            } else {
              console.error(`❌ Failed to create uncaptured payment for balance: ${uncapturedResult.error}`);
            }
          } else {
            // Appointment >6 days: Schedule balance payment for cron job
            console.log(`⏰ Appointment >6 days - scheduling balance payment for cron job`);
            
            // Update booking payment with deposit info and schedule balance payment
            const { updateBookingPaymentWithScheduledBalance } = await import('@/server/domains/stripe-payments/db');
            
            // Get appointment data for scheduling
            const { data: appointmentData } = await supabase
              .from('appointments')
              .select('start_time, end_time')
              .eq('booking_id', bookingId)
              .single();
              
            if (appointmentData) {
              const { schedulePaymentAuthorization } = await import('@/server/domains/stripe-payments/stripe-operations');
              const scheduleResult = await schedulePaymentAuthorization(
                bookingId,
                new Date(appointmentData.start_time),
                new Date(appointmentData.end_time)
              );
              
              if (scheduleResult.success) {
                await updateBookingPaymentWithScheduledBalance(
                  bookingId,
                  scheduleResult.captureDate!,
                  uncapturedBalanceAmount / 100, // Convert to dollars
                  'pending_balance_payment'
                );
                
                // Also update with deposit payment intent ID
                await supabase
                  .from('booking_payments')
                  .update({
                    deposit_payment_intent_id: depositPaymentIntent.id,
                    stripe_payment_method_id: paymentMethodId, // Save for cron job
                    pre_auth_scheduled_for: scheduleResult.preAuthDate!.toISOString(),
                    amount: uncapturedBalanceAmount / 100, // Set amount that cron will process
                    updated_at: new Date().toISOString()
                  })
                  .eq('booking_id', bookingId);
                
                console.log(`✅ Balance payment scheduled for ${scheduleResult.preAuthDate?.toISOString()}`);
              } else {
                console.error(`❌ Failed to schedule balance payment: ${scheduleResult.error}`);
              }
            }
          }
          
        } catch (error) {
          console.error('❌ Error processing deposit + balance payments:', error);
        }
        
      } else {
        // Regular setup intent (no deposit) - just save payment method for later processing
        console.log(`🔍 Regular setup intent - saving payment method for future payment`);
        
        // Update payment status to pending and save the payment method ID for cron job
        await supabase
          .from('booking_payments')
          .update({
            status: 'pending',
            stripe_payment_method_id: paymentMethodId, // Save payment method ID for cron job
            updated_at: new Date().toISOString()
          })
          .eq('booking_id', bookingId);
      }
      
      // Update booking status to confirmed since payment method is now saved
      await supabase
        .from('bookings')
        .update({ 
          status: 'confirmed',
          updated_at: new Date().toISOString()
        })
        .eq('id', bookingId);

      // Track booking completed activity
      try {
        // Get booking details for activity tracking
        const { data: bookingData } = await supabase
          .from('bookings')
          .select(`
            id,
            client_id,
            professional_profile_id,
            booking_services(
              service_id,
              services(
                id,
                name,
                price
              )
            )
          `)
          .eq('id', bookingId)
          .single();

<<<<<<< HEAD
=======
      // Track booking completed activity
      try {
        // Get booking details for activity tracking
        const { data: bookingData } = await supabase
          .from('bookings')
          .select(`
            id,
            client_id,
            professional_profile_id,
            booking_services(
              service_id,
              services(
                id,
                name,
                price
              )
            )
          `)
          .eq('id', bookingId)
          .single();

>>>>>>> 8abed3a3
        if (bookingData && bookingData.booking_services && bookingData.booking_services.length > 0) {
          const mainService = bookingData.booking_services[0]?.services;
          if (mainService) {
            await trackActivity({
              activityType: 'booking_completed',
              entityType: 'booking',
              entityId: bookingId,
              metadata: {
                service_id: mainService.id,
                service_name: mainService.name,
                service_price: mainService.price,
                professional_profile_id: bookingData.professional_profile_id,
                payment_method: 'setup_intent',
                source: 'webhook_confirmation'
              }
            });
            console.log(`✅ Booking completed activity tracked for booking ${bookingId}`);
          }
        }
      } catch (trackingError) {
        console.error(`❌ Failed to track booking completion for ${bookingId}:`, trackingError);
        // Don't fail the webhook for tracking errors
      }
<<<<<<< HEAD
=======

>>>>>>> 8abed3a3
      // Send booking confirmation emails
      try {
        // Get appointment ID for the booking
        const { data: appointment } = await supabase
          .from('appointments')
          .select('id')
          .eq('booking_id', bookingId)
          .single();

        if (appointment) {
          const { sendBookingConfirmationEmails } = await import('@/server/domains/stripe-payments/email-notifications');
          await sendBookingConfirmationEmails(bookingId, appointment.id, false); // false = not uncaptured, this is setup intent
          console.log(`✅ Booking confirmation emails sent for booking ${bookingId}`);
        } else {
          console.error(`❌ No appointment found for booking ${bookingId}`);
        }
      } catch (emailError) {
        console.error(`❌ Failed to send booking confirmation emails for ${bookingId}:`, emailError);
        // Don't fail the webhook for email errors
      }
    }
  } catch (error) {
    console.error(`Error processing setup intent success:`, error);
  }
}

// Handle failed setup intent
async function handleSetupIntentFailed(setupIntent: Stripe.SetupIntent) {
  console.log(`Setup intent ${setupIntent.id} failed`);
  
  const bookingId = setupIntent.metadata?.booking_id;
  if (!bookingId) return;
  
  void bookingId; // Suppress unused variable warning
  
  try {
    const supabase = createAdminClient();
    
    // Log the failure - don't fail the booking for setup intent failures
    console.log(`Setup intent failed for booking ${bookingId} - payment method not saved`);
    void supabase; // Suppress unused variable warning
  } catch (error) {
    console.error(`Error processing setup intent failure:`, error);
  }
}

// Handle expired checkout session
async function handleCheckoutSessionExpired(session: Stripe.Checkout.Session) {
  console.log(`Checkout session ${session.id} expired`);
  
  const bookingId = session.metadata?.booking_id;
  if (!bookingId) return;
  
  try {
    const supabase = createAdminClient();
    
    // Delete the pending_payment booking since checkout expired
    const { error: deleteError } = await supabase
      .from('bookings')
      .delete()
      .eq('id', bookingId)
      .eq('status', 'pending_payment');
      
    if (deleteError) {
      console.error(`Failed to delete expired booking ${bookingId}:`, deleteError);
      
      // Fallback: update payment status to failed
      await supabase
        .from('booking_payments')
        .update({
          status: 'failed',
          updated_at: new Date().toISOString()
        })
        .eq('booking_id', bookingId)
        .eq('stripe_checkout_session_id', session.id);
    } else {
      console.log(`Successfully deleted expired booking ${bookingId} and freed up the time slot`);
    }
  } catch (error) {
    console.error(`Error handling expired checkout session: ${bookingId}`, error);
  }
}

// Handle split payment partial capture - capture service fee, leave service amount uncaptured
async function handleSplitPaymentPartialCapture(session: Stripe.Checkout.Session, bookingId: string) {
  try {
    const supabase = createAdminClient();
    
    // Extract metadata
    const serviceAmount = parseInt(session.metadata?.service_amount || '0');
    const serviceFee = parseInt(session.metadata?.service_fee || '0');
    const professionalStripeAccountId = session.metadata?.professional_stripe_account_id;
    
    if (!serviceAmount || !serviceFee || !professionalStripeAccountId) {
      console.error('❌ Missing required data for split payment partial capture');
      return;
    }
    
    console.log(`🔍 Split payment partial capture - Total: $${(serviceAmount + serviceFee)/100}, Service fee: $${serviceFee/100}, Service amount: $${serviceAmount/100}`);
    
    const paymentIntentId = typeof session.payment_intent === 'string' 
      ? session.payment_intent 
      : session.payment_intent?.id;
    
    if (!paymentIntentId) {
      console.error('❌ No payment intent ID found for split payment');
      return;
    }
    
    // Partially capture only the service fee (platform keeps this)
    const captureResult = await stripe.paymentIntents.capture(paymentIntentId, {
      amount_to_capture: serviceFee // Only capture service fee for platform
    });
    
    console.log(`✅ Partially captured service fee: $${captureResult.amount_received/100} for platform, Service amount: $${serviceAmount/100} remains uncaptured for professional`);
    
    // The remaining $serviceAmount is still uncaptured and can be:
    // 1. Fully captured later (professional gets full service amount)
    // 2. Partially captured for cancellation fees (professional gets percentage)
    // 3. Cancelled completely (customer gets full refund of service amount)
    
    // Note: Payment method ID will be handled by the main checkout handler
    // Just update the booking payment with the payment intent ID
    await supabase
      .from('booking_payments')
      .update({
        stripe_payment_intent_id: paymentIntentId,
        status: 'completed', // Booking is confirmed even though service amount is uncaptured
        updated_at: new Date().toISOString()
      })
      .eq('booking_id', bookingId);
    
    console.log('✅ Updated booking payment record with split payment info');
    
  } catch (error) {
    console.error('❌ Error processing split payment partial capture:', error);
  }
}

// Handle payment_intent.amount_capturable_updated event
async function handlePaymentIntentCapturableUpdated(paymentIntent: Stripe.PaymentIntent) {
  try {
    if (paymentIntent.status !== 'requires_capture') {
      console.log('Payment intent not in requires_capture state:', paymentIntent.status);
      return;
    }

    const bookingId = paymentIntent.metadata.booking_id;
    if (!bookingId) {
      console.error('❌ No booking ID found in payment intent metadata');
      return;
    }

    console.log(`💳 Payment authorized for booking ${bookingId}`);

    const supabase = createAdminClient();

    // Check if this is a deposit flow by looking for a deposit payment intent ID
    const { data: paymentData } = await supabase
      .from('booking_payments')
      .select('deposit_payment_intent_id')
      .eq('booking_id', bookingId)
      .single();

    // If this booking has a deposit payment intent, emails were already sent in handleSetupIntentSucceeded
    if (paymentData?.deposit_payment_intent_id) {
      console.log(`📧 Skipping confirmation emails for booking ${bookingId} - already sent for deposit flow`);
      return;
    }

    // Get appointment details
    const { data: appointmentData, error: appointmentError } = await supabase
      .from('appointments')
      .select('id, booking_id')
      .eq('booking_id', bookingId)
      .single();

    if (appointmentError || !appointmentData) {
      console.error('❌ Error fetching appointment:', appointmentError);
      return;
    }

    // Send booking confirmation emails (only for regular flows, not deposit flows)
    try {
      const { sendBookingConfirmationEmails } = await import('@/server/domains/stripe-payments/email-notifications');
      await sendBookingConfirmationEmails(bookingId, appointmentData.id, true); // true = uncaptured payment
      console.log(`✅ Booking confirmation emails sent for booking ${bookingId}`);
    } catch (emailError) {
      console.error(`❌ Failed to send booking confirmation emails for ${bookingId}:`, emailError);
      // Don't fail the webhook for email errors
    }
  } catch (error) {
    console.error('Error handling payment_intent.amount_capturable_updated:', error);
  }
} <|MERGE_RESOLUTION|>--- conflicted
+++ resolved
@@ -1664,30 +1664,6 @@
           .eq('id', bookingId)
           .single();
 
-<<<<<<< HEAD
-=======
-      // Track booking completed activity
-      try {
-        // Get booking details for activity tracking
-        const { data: bookingData } = await supabase
-          .from('bookings')
-          .select(`
-            id,
-            client_id,
-            professional_profile_id,
-            booking_services(
-              service_id,
-              services(
-                id,
-                name,
-                price
-              )
-            )
-          `)
-          .eq('id', bookingId)
-          .single();
-
->>>>>>> 8abed3a3
         if (bookingData && bookingData.booking_services && bookingData.booking_services.length > 0) {
           const mainService = bookingData.booking_services[0]?.services;
           if (mainService) {
@@ -1711,10 +1687,7 @@
         console.error(`❌ Failed to track booking completion for ${bookingId}:`, trackingError);
         // Don't fail the webhook for tracking errors
       }
-<<<<<<< HEAD
-=======
-
->>>>>>> 8abed3a3
+
       // Send booking confirmation emails
       try {
         // Get appointment ID for the booking
