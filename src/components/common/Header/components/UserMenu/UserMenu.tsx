'use client';

import Link from 'next/link';
import {
  DropdownMenu,
  DropdownMenuContent,
  DropdownMenuItem,
  DropdownMenuTrigger,
  DropdownMenuSeparator,
} from '@/components/ui/dropdown-menu';
import { SignOutButton } from '@/components/common/SignOutButton/SignOutButton';
import { UserProfileSummary } from '@/components/common/Header/components/UserProfileSummary/UserProfileSummary';
import { MessageBadge } from '@/components/ui/message-badge';

export type UserMenuProps = {
  userInfo: {
    name: string;
    email: string;
    avatarUrl?: string | null;
    isAdmin?: boolean;
  };
  isProfessional?: boolean;
  unreadMessagesCount?: number;
  unreadSupportRequestsCount?: number;
};

export function UserMenu({
  userInfo,
  isProfessional,
  unreadMessagesCount = 0,
  unreadSupportRequestsCount = 0,
}: UserMenuProps) {
  const isAdmin = userInfo?.isAdmin;
  return (
    <DropdownMenu>
      <DropdownMenuTrigger asChild>
        <div className="cursor-pointer px-1 py-1 rounded-lg transition-colors">
          <UserProfileSummary
            userInfo={userInfo}
            as="div"
            className="cursor-pointer"
            unreadMessagesCount={unreadMessagesCount}
            unreadSupportRequestsCount={unreadSupportRequestsCount}
          />
        </div>
      </DropdownMenuTrigger>
      <DropdownMenuContent align="end" className="w-56">
        <DropdownMenuItem asChild>
          <Link href={isAdmin ? '/admin' : '/dashboard'} className="w-full cursor-pointer">
            Dashboard
          </Link>
        </DropdownMenuItem>
<<<<<<< HEAD
        {!isAdmin && (
          <>
            <DropdownMenuItem asChild>
              <Link
                href={isProfessional ? '/profile' : '/client-profile'}
                className="w-full cursor-pointer"
              >
                Profile
              </Link>
            </DropdownMenuItem>
            <DropdownMenuItem asChild>
              <Link
                href="/dashboard/appointments"
                className="w-full cursor-pointer"
              >
                My Bookings
              </Link>
            </DropdownMenuItem>
            <DropdownMenuItem asChild>
              <Link
                href="/dashboard/messages"
                className="w-full cursor-pointer flex items-center justify-between"
              >
                <span>Messages</span>
                <MessageBadge count={unreadMessagesCount} size="sm" />
              </Link>
            </DropdownMenuItem>
          </>
        )}
=======
        <DropdownMenuItem asChild>
          <Link
            href={isProfessional ? '/profile' : '/client-profile'}
            className="w-full cursor-pointer"
          >
            Profile
          </Link>
        </DropdownMenuItem>
        <DropdownMenuItem asChild>
          <Link
            href="/dashboard/appointments"
            className="w-full cursor-pointer"
          >
            My Bookings
          </Link>
        </DropdownMenuItem>
        <DropdownMenuItem asChild>
          <Link
            href="/dashboard/messages"
            className="w-full cursor-pointer flex items-center justify-between"
          >
            <span>Messages</span>
            <MessageBadge count={unreadMessagesCount} size="sm" />
          </Link>
        </DropdownMenuItem>
        <DropdownMenuItem asChild>
          <Link
            href="/dashboard/support-requests"
            className="w-full cursor-pointer flex items-center justify-between"
          >
            <span>Support Requests</span>
            <MessageBadge count={unreadSupportRequestsCount} size="sm" />
          </Link>
        </DropdownMenuItem>
>>>>>>> 77b6436f
        <DropdownMenuSeparator />
        <DropdownMenuItem asChild>
          <SignOutButton className="w-full justify-start" />
        </DropdownMenuItem>
      </DropdownMenuContent>
    </DropdownMenu>
  );
}<|MERGE_RESOLUTION|>--- conflicted
+++ resolved
@@ -50,7 +50,6 @@
             Dashboard
           </Link>
         </DropdownMenuItem>
-<<<<<<< HEAD
         {!isAdmin && (
           <>
             <DropdownMenuItem asChild>
@@ -78,44 +77,17 @@
                 <MessageBadge count={unreadMessagesCount} size="sm" />
               </Link>
             </DropdownMenuItem>
+            <DropdownMenuItem asChild>
+              <Link
+                href="/dashboard/support-requests"
+                className="w-full cursor-pointer flex items-center justify-between"
+              >
+                <span>Support Requests</span>
+                <MessageBadge count={unreadSupportRequestsCount} size="sm" />
+              </Link>
+            </DropdownMenuItem>
           </>
         )}
-=======
-        <DropdownMenuItem asChild>
-          <Link
-            href={isProfessional ? '/profile' : '/client-profile'}
-            className="w-full cursor-pointer"
-          >
-            Profile
-          </Link>
-        </DropdownMenuItem>
-        <DropdownMenuItem asChild>
-          <Link
-            href="/dashboard/appointments"
-            className="w-full cursor-pointer"
-          >
-            My Bookings
-          </Link>
-        </DropdownMenuItem>
-        <DropdownMenuItem asChild>
-          <Link
-            href="/dashboard/messages"
-            className="w-full cursor-pointer flex items-center justify-between"
-          >
-            <span>Messages</span>
-            <MessageBadge count={unreadMessagesCount} size="sm" />
-          </Link>
-        </DropdownMenuItem>
-        <DropdownMenuItem asChild>
-          <Link
-            href="/dashboard/support-requests"
-            className="w-full cursor-pointer flex items-center justify-between"
-          >
-            <span>Support Requests</span>
-            <MessageBadge count={unreadSupportRequestsCount} size="sm" />
-          </Link>
-        </DropdownMenuItem>
->>>>>>> 77b6436f
         <DropdownMenuSeparator />
         <DropdownMenuItem asChild>
           <SignOutButton className="w-full justify-start" />
