import { ReactNode } from 'react';
import { createClient } from '@/lib/supabase/server';
import { fetchProfilePhotoUrlServer } from '@/api/photos/server-fetchers';
import { Header, type UserInfo } from '@/components/common/Header';
import { Footer } from '@/components/common/Footer';
import { Toaster } from '@/components/ui/toaster';
import { AuthSyncWrapper } from './components/AuthSyncWrapper';
import { getUnreadMessagesCount, getUnreadSupportMessagesCount } from '@/components/layouts/DashboardPageLayout/DashboardPageLayout';
import { CookieConsent } from '@/components/common/CookieConsent';

export type RootLayoutTemplateProps = {
  children: ReactNode;
};

// Enable revalidation every 5 minutes for message counts
export const revalidate = 300;

export async function RootLayoutTemplate({
  children,
}: RootLayoutTemplateProps) {
  // Fetch auth data on the server
  const supabase = await createClient();
  const {
    data: { user },
  } = await supabase.auth.getUser();

  let userInfo: UserInfo | null = null;
  let isProfessional = false;
  let unreadMessagesCount = 0;
  let unreadSupportRequestsCount = 0;

  if (user) {
    // Check if user is a professional
    const { data: professionalCheck } = await supabase.rpc('is_professional', {
      user_uuid: user.id,
    });
    isProfessional = !!professionalCheck;

    // Fetch avatar URL on the server
    const avatarUrl = await fetchProfilePhotoUrlServer(user.id);

    // Fetch unread messages count
    unreadMessagesCount = await getUnreadMessagesCount(user.id);

<<<<<<< HEAD
    // Fetch user's first and last name and role from the database
=======
    // Fetch unread support requests count
    unreadSupportRequestsCount = await getUnreadSupportMessagesCount(user.id);

    // Fetch user's first and last name from the database
>>>>>>> 77b6436f
    let firstName = '';
    let lastName = '';
    let isAdmin = false;

    try {
      const { data: userData } = await supabase
        .from('users')
        .select('first_name, last_name, roles:role_id (name)')
        .eq('id', user.id)
        .single();

      if (userData) {
        firstName = userData.first_name || '';
        lastName = userData.last_name || '';
        isAdmin = userData.roles?.name === 'admin';
      }
    } catch (error) {
      console.error('Error fetching user name/role from database:', error);
      // Fallback to metadata if database fetch fails
      firstName = user.user_metadata?.first_name || '';
      lastName = user.user_metadata?.last_name || '';
      isAdmin = false;
    }

    userInfo = {
      name: `${firstName} ${lastName}`.trim() || 'User',
      email: user.email || '',
      avatarUrl,
      isAdmin,
    };
  }

  return (
    <AuthSyncWrapper user={user} userInfo={userInfo}>
      <div className="flex flex-col min-h-screen">
        <Header
          isAuthenticated={!!user}
          userInfo={userInfo}
          isProfessional={isProfessional}
          unreadMessagesCount={unreadMessagesCount}
          unreadSupportRequestsCount={unreadSupportRequestsCount}
        />
        <main className="flex flex-grow container mx-auto py-8">
          {children}
        </main>
        <Footer />
        <CookieConsent />
        <Toaster />
      </div>
    </AuthSyncWrapper>
  );
}<|MERGE_RESOLUTION|>--- conflicted
+++ resolved
@@ -42,14 +42,10 @@
     // Fetch unread messages count
     unreadMessagesCount = await getUnreadMessagesCount(user.id);
 
-<<<<<<< HEAD
-    // Fetch user's first and last name and role from the database
-=======
     // Fetch unread support requests count
     unreadSupportRequestsCount = await getUnreadSupportMessagesCount(user.id);
 
     // Fetch user's first and last name from the database
->>>>>>> 77b6436f
     let firstName = '';
     let lastName = '';
     let isAdmin = false;
